/**
* Event listener that runs when the DOM is fully loaded.
* Initializes the popup form and sets up event handlers.
* This code runs in the popup.html context when the popup is opened.
*/
document.addEventListener("DOMContentLoaded", () => {
<<<<<<< HEAD
  const frontField = document.getElementById("front");
  
  chrome.runtime.sendMessage({ action: "getSelectedText" }, (response) => {
=======
  /**
   * Get reference to the front field input element.
   * This will be pre-populated with the selected text from the page.
   */
  const frontField = document.getElementById("front");
  
  /**
   * Request the selected text from the background script.
   * Sends a message to retrieve the text that was selected when the popup was triggered.
   * 
   * @param {Object} response - Contains the selected text from the background script.
   * @param {string} response.text - The text that was selected on the webpage.
   */
  chrome.runtime.sendMessage({ action: "getSelectedText" }, (response) => {
    /**
     * Populate the front field with the selected text if available.
     * This provides a seamless experience by automatically filling the form.
     */
>>>>>>> 589c2923
    if (response && response.text) {
      frontField.value = response.text;
    }
  });
  
<<<<<<< HEAD
  document.getElementById("flashcard-form").addEventListener("submit", async (e) => {
    e.preventDefault();
    
=======
  /**
   * Set up the form submission handler for saving flashcards.
   * Processes form data and sends it to the backend server.
   * 
   * @param {Event} e - The form submission event.
   */
  document.getElementById("flashcard-form").addEventListener("submit", async (e) => {
    /**
     * Prevent default form submission behavior.
     * This stops the page from reloading and allows us to handle the submission via AJAX.
     */
    e.preventDefault();
    
    /**
     * Extract values from all form fields.
     * These will be used to create the flashcard in the database.
     */
>>>>>>> 589c2923
    const front = document.getElementById("front").value;
    const back = document.getElementById("back").value;
    const hint = document.getElementById("hint").value;
    const tagsRaw = document.getElementById("tags")?.value;
<<<<<<< HEAD
    const tags = tagsRaw ? tagsRaw.split(",").map(tag => tag.trim()) : undefined;
    
    try {
=======
    
    /**
     * Process the tags input from a comma-separated string to an array.
     * Each tag is trimmed to remove leading/trailing whitespace.
     * Returns undefined if no tags were provided.
     */
    const tags = tagsRaw ? tagsRaw.split(",").map(tag => tag.trim()) : undefined;
    
    /**
     * Send the flashcard data to the server API.
     * Uses async/await with try/catch for clean error handling.
     */
    try {
      /**
       * Make POST request to the flashcards API endpoint.
       * Sends all form data as a JSON object in the request body.
       */
>>>>>>> 589c2923
      const response = await fetch("http://localhost:3001/api/flashcards", {
        method: "POST",
        headers: {
          "Content-Type": "application/json"
        },
        body: JSON.stringify({ front, back, hint, tags })
      });
      
<<<<<<< HEAD
      if (response.ok) {
        alert("Flashcard saved!");
        window.close();
      } else {
        alert("Failed to save flashcard.");
        console.error(await response.text());
      }
    } catch (error) {
=======
      /**
       * Handle the server response.
       * Success: Show confirmation message and close the popup.
       * Failure: Display error message and log details to console.
       */
      if (response.ok) {
        alert("Flashcard saved!");
        window.close(); // Close the popup window
      } else {
        alert("Failed to save flashcard.");
        console.error(await response.text()); // Log server error details
      }
    } catch (error) {
      /**
       * Handle network or other errors that might occur during the fetch operation.
       * This typically happens if the server is down or unreachable.
       */
>>>>>>> 589c2923
      console.error("Error:", error);
      alert("Error saving flashcard.");
    }
  });
<<<<<<< HEAD
});
=======
 });
>>>>>>> 589c2923
<|MERGE_RESOLUTION|>--- conflicted
+++ resolved
@@ -4,11 +4,7 @@
 * This code runs in the popup.html context when the popup is opened.
 */
 document.addEventListener("DOMContentLoaded", () => {
-<<<<<<< HEAD
-  const frontField = document.getElementById("front");
-  
-  chrome.runtime.sendMessage({ action: "getSelectedText" }, (response) => {
-=======
+
   /**
    * Get reference to the front field input element.
    * This will be pre-populated with the selected text from the page.
@@ -27,17 +23,13 @@
      * Populate the front field with the selected text if available.
      * This provides a seamless experience by automatically filling the form.
      */
->>>>>>> 589c2923
+
     if (response && response.text) {
       frontField.value = response.text;
     }
   });
   
-<<<<<<< HEAD
-  document.getElementById("flashcard-form").addEventListener("submit", async (e) => {
-    e.preventDefault();
-    
-=======
+
   /**
    * Set up the form submission handler for saving flashcards.
    * Processes form data and sends it to the backend server.
@@ -55,16 +47,12 @@
      * Extract values from all form fields.
      * These will be used to create the flashcard in the database.
      */
->>>>>>> 589c2923
+
     const front = document.getElementById("front").value;
     const back = document.getElementById("back").value;
     const hint = document.getElementById("hint").value;
     const tagsRaw = document.getElementById("tags")?.value;
-<<<<<<< HEAD
-    const tags = tagsRaw ? tagsRaw.split(",").map(tag => tag.trim()) : undefined;
-    
-    try {
-=======
+
     
     /**
      * Process the tags input from a comma-separated string to an array.
@@ -82,7 +70,7 @@
        * Make POST request to the flashcards API endpoint.
        * Sends all form data as a JSON object in the request body.
        */
->>>>>>> 589c2923
+
       const response = await fetch("http://localhost:3001/api/flashcards", {
         method: "POST",
         headers: {
@@ -91,16 +79,7 @@
         body: JSON.stringify({ front, back, hint, tags })
       });
       
-<<<<<<< HEAD
-      if (response.ok) {
-        alert("Flashcard saved!");
-        window.close();
-      } else {
-        alert("Failed to save flashcard.");
-        console.error(await response.text());
-      }
-    } catch (error) {
-=======
+
       /**
        * Handle the server response.
        * Success: Show confirmation message and close the popup.
@@ -118,13 +97,10 @@
        * Handle network or other errors that might occur during the fetch operation.
        * This typically happens if the server is down or unreachable.
        */
->>>>>>> 589c2923
+
       console.error("Error:", error);
       alert("Error saving flashcard.");
     }
   });
-<<<<<<< HEAD
-});
-=======
+
  });
->>>>>>> 589c2923
